[[source]]
url = "https://pypi.org/simple"
verify_ssl = true
name = "pypi"

[packages]
uvicorn = "*"
sqlalchemy = "*"
python-jose = {extras = ["cryptography"], version = "*"}
python-multipart = "*"
alembic = "*"
pymysql = "*"
python-dotenv = "*"
fastapi = "*"
pydantic = {extras = ["email"], version = "*"}
pillow = "*"
colorama = "*"
requests = "*"
redis = "*"
setuptools = "*"
cryptography = "*"
passlib = "*"
bcrypt = "==3.2.2"
fastapi-cache2 = "*"
email-validator = "*"
jsonschema = "*"
httpx = "*"
<<<<<<< HEAD
bleach = "*"
pandas = "*"
xmltodict = "*"
=======
psutil = "*"
>>>>>>> 6c224d09

[dev-packages]
pytest = "*"
pytest-asyncio = "*"
pytest-cov = "*"

[requires]
python_version = "3.12"<|MERGE_RESOLUTION|>--- conflicted
+++ resolved
@@ -25,13 +25,10 @@
 email-validator = "*"
 jsonschema = "*"
 httpx = "*"
-<<<<<<< HEAD
 bleach = "*"
 pandas = "*"
 xmltodict = "*"
-=======
 psutil = "*"
->>>>>>> 6c224d09
 
 [dev-packages]
 pytest = "*"
