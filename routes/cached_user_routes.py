"""
Enhanced user routes with caching support
"""

from fastapi import APIRouter, Depends, HTTPException, Query, status
from sqlalchemy.orm import Session
from typing import Optional, Dict, Any
import logging

from database import get_db
import models
from services.cached_user_service import CachedUserService
from routes.auth import get_current_user
from models import User, UserRole
<<<<<<< HEAD
from security.audit_logging import AuditLogger, ActivityType, SecurityLevel
=======
>>>>>>> 6c224d09

logger = logging.getLogger(__name__)

router = APIRouter(
    prefix="/v1.0/users",
    tags=["Cached User Management"])

@router.get("/list")
async def get_users_paginated(
    page: int = Query(1, ge=1, description="Page number"),
    limit: int = Query(25, ge=1, le=100, description="Items per page"),
    search: Optional[str] = Query(None, description="Search term for username or email"),
    role: Optional[str] = Query(None, description="Filter by user role"),
    is_active: Optional[bool] = Query(None, description="Filter by active status"),
    sort_by: str = Query("created_at", description="Sort field"),
    sort_order: str = Query("desc", regex="^(asc|desc)$", description="Sort order"),
    db: Session = Depends(get_db),
    current_user: User = Depends(get_current_user)
) -> Dict[str, Any]:
    """Get paginated list of users with caching (Super User and Admin User only)"""
    
    # 🔒 SECURITY CHECK: Only super users and admin users can access user list
    if current_user.role not in [UserRole.SUPER_USER, UserRole.ADMIN_USER]:
        raise HTTPException(
            status_code=status.HTTP_403_FORBIDDEN,
            detail="Access denied. Only super users and admin users can view user list."
        )
    
    try:
<<<<<<< HEAD
        # 📝 AUDIT LOG: Record user list access
        audit_logger = AuditLogger(db)
        audit_logger.log_activity(
            activity_type=ActivityType.API_ACCESS,
            user_id=current_user.id,
            details={
                "endpoint": "/v1.0/users/list",
                "action": "view_user_list",
                "page": page,
                "limit": limit,
                "search": search,
                "role_filter": role
            },
            security_level=SecurityLevel.MEDIUM,
            success=True
        )
        
        # Initialize cached user service
        cached_service = CachedUserService(db)
        
        # Get paginated users with caching
        result = cached_service.get_users_paginated(
            page=page,
            limit=limit,
            search=search,
            role=role,
            is_active=is_active,
            sort_by=sort_by,
            sort_order=sort_order
        )
        
        return {
            "success": True,
            "data": result
        }
        
=======
        if current_user.role == models.UserRole.GENERAL_USER:
            raise HTTPException(
                status_code=status.HTTP_403_FORBIDDEN,
                detail="General users cannot access the user list"
            )
        else:
            # Initialize cached user service
            cached_service = CachedUserService(db)
            
            # Get paginated users with caching
            result = cached_service.get_users_paginated(
                page=page,
                limit=limit,
                search=search,
                role=role,
                is_active=is_active,
                sort_by=sort_by,
                sort_order=sort_order
            )
            
            return {
                "success": True,
                "data": result
            }
>>>>>>> 6c224d09
    except Exception as e:
        logger.error(f"Error fetching users: {e}")
        raise HTTPException(
            status_code=status.HTTP_500_INTERNAL_SERVER_ERROR,
            detail=f"Failed to fetch users: {str(e)}"
        )

@router.get("/statistics")
async def get_user_statistics(
    db: Session = Depends(get_db),
    current_user: User = Depends(get_current_user)
) -> Dict[str, Any]:
    """Get user statistics with caching (Super User and Admin User only)"""
    
    # 🔒 SECURITY CHECK: Only super users and admin users can access user statistics
    if current_user.role not in [UserRole.SUPER_USER, UserRole.ADMIN_USER]:
        raise HTTPException(
            status_code=status.HTTP_403_FORBIDDEN,
            detail="Access denied. Only super users and admin users can view user statistics."
        )
    
    try:
        # 📝 AUDIT LOG: Record statistics access
        audit_logger = AuditLogger(db)
        audit_logger.log_activity(
            activity_type=ActivityType.API_ACCESS,
            user_id=current_user.id,
            details={
                "endpoint": "/v1.0/users/statistics",
                "action": "view_user_statistics"
            },
            security_level=SecurityLevel.MEDIUM,
            success=True
        )
        # Initialize cached user service
        cached_service = CachedUserService(db)
        
        # Get statistics with caching
        stats = cached_service.get_user_statistics()
        
        return {
            "success": True,
            "data": stats
        }
        
    except Exception as e:
        logger.error(f"Error fetching user statistics: {e}")
        raise HTTPException(
            status_code=status.HTTP_500_INTERNAL_SERVER_ERROR,
            detail=f"Failed to fetch user statistics: {str(e)}"
        )

@router.get("/{user_id}/details")
async def get_user_details(
    user_id: str,
    db: Session = Depends(get_db),
    current_user: User = Depends(get_current_user)
) -> Dict[str, Any]:
    """Get detailed user information with caching (Super User and Admin User only)"""
    
    # 🔒 SECURITY CHECK: Only super users and admin users can access user details
    if current_user.role not in [UserRole.SUPER_USER, UserRole.ADMIN_USER]:
        raise HTTPException(
            status_code=status.HTTP_403_FORBIDDEN,
            detail="Access denied. Only super users and admin users can view user details."
        )
    
    try:
        # 📝 AUDIT LOG: Record user details access
        audit_logger = AuditLogger(db)
        audit_logger.log_activity(
            activity_type=ActivityType.API_ACCESS,
            user_id=current_user.id,
            details={
                "endpoint": f"/v1.0/users/{user_id}/details",
                "action": "view_user_details",
                "target_user_id": user_id
            },
            security_level=SecurityLevel.MEDIUM,
            success=True
        )
        # Initialize cached user service
        cached_service = CachedUserService(db)
        
        # Get user details with caching
        user_details = cached_service.get_user_details(user_id)
        
        if not user_details:
            raise HTTPException(
                status_code=status.HTTP_404_NOT_FOUND,
                detail=f"User with ID {user_id} not found"
            )
        
        return {
            "success": True,
            "data": user_details
        }
        
    except HTTPException:
        raise
    except Exception as e:
        logger.error(f"Error fetching user details: {e}")
        raise HTTPException(
            status_code=status.HTTP_500_INTERNAL_SERVER_ERROR,
            detail=f"Failed to fetch user details: {str(e)}"
        )

@router.get("/dashboard/statistics")
async def get_dashboard_statistics(
    db: Session = Depends(get_db),
    current_user: User = Depends(get_current_user)
) -> Dict[str, Any]:
    """Get comprehensive dashboard statistics with caching"""
    
    # Check if user has admin privileges for full dashboard access
    if current_user.role not in ['super_user', 'admin_user']:
        raise HTTPException(
            status_code=status.HTTP_403_FORBIDDEN,
            detail="Only admin users can access dashboard statistics"
        )
    
    try:
        # Initialize cached user service
        cached_service = CachedUserService(db)
        
        # Get dashboard statistics with caching
        dashboard_stats = cached_service.get_dashboard_statistics()
        
        return {
            "success": True,
            "data": dashboard_stats
        }
        
    except Exception as e:
        logger.error(f"Error fetching dashboard statistics: {e}")
        raise HTTPException(
            status_code=status.HTTP_500_INTERNAL_SERVER_ERROR,
            detail=f"Failed to fetch dashboard statistics: {str(e)}"
        )

@router.post("/{user_id}/invalidate_cache")
async def invalidate_user_cache(
    user_id: str,
    db: Session = Depends(get_db),
    current_user: User = Depends(get_current_user)
) -> Dict[str, Any]:
    """Manually invalidate cache for specific user (Admin only)"""
    
    # Check if user has admin privileges
    if current_user.role not in ['super_user', 'admin_user']:
        raise HTTPException(
            status_code=status.HTTP_403_FORBIDDEN,
            detail="Only admin users can invalidate user caches"
        )
    
    try:
        # Initialize cached user service
        cached_service = CachedUserService(db)
        
        # Invalidate user caches
        cached_service.invalidate_user_caches(user_id)
        
        logger.info(f"Cache invalidated for user {user_id} by {current_user.id}")
        
        return {
            "success": True,
            "message": f"Cache invalidated for user {user_id}"
        }
        
    except Exception as e:
        logger.error(f"Error invalidating user cache: {e}")
        raise HTTPException(
            status_code=status.HTTP_500_INTERNAL_SERVER_ERROR,
            detail=f"Failed to invalidate user cache: {str(e)}"
        )

# Health check endpoint for cached services
@router.get("/health/cache")
async def cache_health_check() -> Dict[str, Any]:
    """Check cache health for user services"""
    
    try:
        from cache_config import cache
        
        # Test basic cache operations
        test_key = "health_check_test"
        test_value = {"timestamp": "2025-01-01T00:00:00", "test": True}
        
        # Test cache operations
        cache_available = cache.is_available
        set_success = cache.set(test_key, test_value, 10) if cache_available else False
        get_success = cache.get(test_key) == test_value if cache_available else False
        delete_success = cache.delete(test_key) if cache_available else False
        
        return {
            "success": True,
            "cache_status": {
                "available": cache_available,
                "operations": {
                    "set": set_success,
                    "get": get_success,
                    "delete": delete_success
                }
            }
        }
        
    except Exception as e:
        logger.error(f"Cache health check failed: {e}")
        return {
            "success": False,
            "error": str(e),
            "cache_status": {
                "available": False,
                "operations": {
                    "set": False,
                    "get": False,
                    "delete": False
                }
            }
        }<|MERGE_RESOLUTION|>--- conflicted
+++ resolved
@@ -12,10 +12,8 @@
 from services.cached_user_service import CachedUserService
 from routes.auth import get_current_user
 from models import User, UserRole
-<<<<<<< HEAD
 from security.audit_logging import AuditLogger, ActivityType, SecurityLevel
-=======
->>>>>>> 6c224d09
+from models import User, UserRole
 
 logger = logging.getLogger(__name__)
 
@@ -45,7 +43,6 @@
         )
     
     try:
-<<<<<<< HEAD
         # 📝 AUDIT LOG: Record user list access
         audit_logger = AuditLogger(db)
         audit_logger.log_activity(
@@ -82,32 +79,6 @@
             "data": result
         }
         
-=======
-        if current_user.role == models.UserRole.GENERAL_USER:
-            raise HTTPException(
-                status_code=status.HTTP_403_FORBIDDEN,
-                detail="General users cannot access the user list"
-            )
-        else:
-            # Initialize cached user service
-            cached_service = CachedUserService(db)
-            
-            # Get paginated users with caching
-            result = cached_service.get_users_paginated(
-                page=page,
-                limit=limit,
-                search=search,
-                role=role,
-                is_active=is_active,
-                sort_by=sort_by,
-                sort_order=sort_order
-            )
-            
-            return {
-                "success": True,
-                "data": result
-            }
->>>>>>> 6c224d09
     except Exception as e:
         logger.error(f"Error fetching users: {e}")
         raise HTTPException(
